--- conflicted
+++ resolved
@@ -6,11 +6,7 @@
 import torch
 from torch import Tensor
 
-<<<<<<< HEAD
-from hiho_pytorch_base.data.phoneme import ArpaPhoneme
-=======
-from .sampling_data import SamplingData
->>>>>>> 81e3986a
+from .phoneme import ArpaPhoneme
 
 
 @dataclass
