--- conflicted
+++ resolved
@@ -9,11 +9,7 @@
 import argparse
 import tempfile
 from dataclasses import dataclass
-<<<<<<< HEAD
 from pathlib import Path
-=======
-from typing import Any
->>>>>>> 81e3986a
 
 import gradio as gr
 import japanize_matplotlib  # noqa: F401 日本語フォントに必須
@@ -24,11 +20,7 @@
 import soundfile as sf
 import yaml
 from matplotlib.figure import Figure
-<<<<<<< HEAD
-=======
-from matplotlib.lines import Line2D
 from upath import UPath
->>>>>>> 81e3986a
 
 from hiho_pytorch_base.config import Config
 from hiho_pytorch_base.data.data import OutputData
@@ -121,19 +113,12 @@
         self.config_path = config_path
         self.initial_dataset_type = initial_dataset_type
 
-        self.dataset_collection = self._load_dataset()
+        self.dataset_collection = self._create_dataset()
         self.figure_state = FigureState()
 
-<<<<<<< HEAD
-    def _load_dataset(self) -> DatasetCollection:
-        """データセットを読み込み"""
-        with self.config_path.open() as f:
-            config = Config.from_dict(yaml.safe_load(f))
-=======
     def _create_dataset(self) -> DatasetCollection:
         """データセットを作成"""
         config = Config.from_dict(yaml.safe_load(self.config_path.read_text()))
->>>>>>> 81e3986a
         return create_dataset(config.dataset)
 
     def _get_dataset_and_data(
@@ -521,15 +506,10 @@
 
 
 if __name__ == "__main__":
-<<<<<<< HEAD
     parser = argparse.ArgumentParser(
         description="音素長予測データセットのビジュアライゼーション"
     )
-    parser.add_argument("config_path", type=Path, help="設定ファイルのパス")
-=======
-    parser = argparse.ArgumentParser(description="データセットのビジュアライゼーション")
     parser.add_argument("config_path", type=UPath, help="設定ファイルのパス")
->>>>>>> 81e3986a
     parser.add_argument(
         "--dataset_type",
         type=DatasetType,
